import numpy as np
import tensorflow as tf
from scipy.sparse.csr import csr_matrix
import scipy.sparse as sps
from sklearn.base import BaseEstimator
from sklearn.metrics import f1_score
import math, numbers, os
from tensorflow.python.framework import ops, tensor_shape,  tensor_util
from tensorflow.python.ops import math_ops, random_ops, array_ops
from tensorflow.python.layers import utils
from datetime import datetime
#tf.logging.set_verbosity(tf.logging.INFO)

def _embeddings(x_tensor, vocab_size, embedding_size):
    with tf.device('/cpu:0'), tf.name_scope("embedding"):
        lookup_table = tf.Variable(tf.random_uniform([vocab_size, embedding_size], -1.0, 1.0),
                        name="W")
        embedded_words = tf.nn.embedding_lookup(lookup_table, x_tensor)
    return embedded_words

def _extract_vocab_size(X):
    # max index of vocabulary is encoded in last column
    vocab_size = X[0, -1] + 1

    # slice of the column from the input, as it's not part of the sequence
    sequence_length = X.shape[1]
    x_tensor = tf.placeholder(tf.int32, shape=(None, sequence_length), name = "x")
    feature_input = tf.slice(x_tensor, [0, 0], [-1, sequence_length - 1])
    return x_tensor, vocab_size, feature_input

def lstm_fn(X, y, keep_prob_dropout = 0.5, embedding_size = 30, hidden_layers = [1000], aggregate_output = True):
    """Model function for LSTM."""
     
    x_tensor, vocab_size, feature_input = _extract_vocab_size(X)
    
    y_tensor = tf.placeholder(tf.float32, shape=(None, y.shape[1]), name = "y")
    dropout_tensor = tf.placeholder(tf.float32, name = "dropout")
    
    params_fit = {dropout_tensor : 1 - keep_prob_dropout}
    params_predict = {dropout_tensor : 1}
    
    embedded_words = _embeddings(feature_input, vocab_size, embedding_size)
    
    # build multiple layers of lstms
    stacked_lstm = tf.contrib.rnn.MultiRNNCell([tf.contrib.rnn.BasicLSTMCell(hidden_layer_size) for hidden_layer_size in hidden_layers])
    state = stacked_lstm.zero_state(tf.shape(embedded_words)[0], tf.float32)
    #state = tf.zeros([tf.shape(embedded_words)[0].value, stacked_lstm.state_size])
    
    # we can discard the state after the batch is fully processed
    output_state, _ = tf.nn.dynamic_rnn(stacked_lstm, embedded_words, initial_state = state)

    if aggregate_output:
        output_state = tf.reduce_mean(output_state, axis = 1)
    
    hidden_layer = tf.nn.dropout(output_state, dropout_tensor)
    
    return x_tensor, y_tensor, hidden_layer, params_fit, params_predict
def cnn_fn(X, y, keep_prob_dropout = 0.5, embedding_size = 30, hidden_layers = [1000]):
    """Model function for CNN."""
    
    # x_tensor includes the max_index_column, feature_input doesnt. go on with feature_input, but return x_tensor for feed_dict
    x_tensor, vocab_size, feature_input = _extract_vocab_size(X)
    sequence_length = X.shape[1] - 1

    y_tensor = tf.placeholder(tf.float32, shape=(None, y.shape[1]), name = "y")
    dropout_tensor = tf.placeholder(tf.float32, name = "dropout")
    
    params_fit = {dropout_tensor : 1 - keep_prob_dropout}
    params_predict = {dropout_tensor : 1}
    
    embedded_words = _embeddings(feature_input, vocab_size, embedding_size)
    
    # need to extend the number of dimensions here in order to use the predefined pooling operations, which assume 2d pooling
    embedded_words = tf.expand_dims(embedded_words, -1)
    # these are set according to Kim's Sentence Classification
    window_sizes = [3, 4, 5]
    num_filters = 100
    stride = [1, 1, 1, 1]
    padding = "VALID"
    
    pooled_outputs = []
    for window_size in window_sizes:
        filter_weights = tf.Variable(tf.random_normal([window_size, embedding_size, 1, num_filters], stddev=0.1))
        conv = tf.nn.conv2d(embedded_words, filter_weights, stride, padding)
        bias = tf.Variable(tf.random_normal([num_filters]))
        detector = tf.nn.relu(tf.nn.bias_add(conv, bias))
        pooling = tf.nn.max_pool(detector,
                                ksize = [1, sequence_length - window_size + 1, 1, 1],
                                strides = stride,
                                padding = "VALID")
        pooled_outputs.append(tf.reshape(pooling, [-1, num_filters]))
        
 
    concatenated_pools = tf.concat(pooled_outputs, 1)
    num_filters_total = num_filters * len(window_sizes)
    hidden_layer = tf.reshape(concatenated_pools, [-1, num_filters_total])
    
    
    hidden_layer = tf.nn.dropout(hidden_layer, dropout_tensor)
    
    return x_tensor, y_tensor, hidden_layer, params_fit, params_predict

def mlp_base_fn(X, y, keep_prob_dropout = 0.5):
    """Model function for MLP-Soph."""
    # convert sparse tensors to dense
    x_tensor = tf.placeholder(tf.float32, shape=(None, X.shape[1]), name = "x")
    y_tensor = tf.placeholder(tf.float32, shape=(None, y.shape[1]), name = "y")
    dropout_tensor = tf.placeholder(tf.float32, name = "dropout")
    
    params_fit = {dropout_tensor : keep_prob_dropout}
    params_predict = {dropout_tensor : 1}
    
    # Connect the first hidden layer to input layer
    # (features) with relu activation and add dropout
    hidden_layer = tf.contrib.layers.relu(x_tensor, 1000)
    hidden_dropout = tf.nn.dropout(hidden_layer, dropout_tensor)
    
    return x_tensor, y_tensor, hidden_dropout, params_fit, params_predict

# https://github.com/bioinf-jku/SNNs/blob/master/selu.py
def dropout_selu(x, rate, alpha= -1.7580993408473766, fixedPointMean=0.0, fixedPointVar=1.0,
                 noise_shape=None, seed=None, name=None, training=False):
    """Dropout to a value with rescaling."""

    def dropout_selu_impl(x, rate, alpha, noise_shape, seed, name):
        keep_prob = 1.0 - rate
        x = ops.convert_to_tensor(x, name="x")
        if isinstance(keep_prob, numbers.Real) and not 0 < keep_prob <= 1:
            raise ValueError("keep_prob must be a scalar tensor or a float in the "
                                             "range (0, 1], got %g" % keep_prob)
        keep_prob = ops.convert_to_tensor(keep_prob, dtype=x.dtype, name="keep_prob")
        keep_prob.get_shape().assert_is_compatible_with(tensor_shape.scalar())

        alpha = ops.convert_to_tensor(alpha, dtype=x.dtype, name="alpha")
        alpha.get_shape().assert_is_compatible_with(tensor_shape.scalar())

        if tensor_util.constant_value(keep_prob) == 1:
            return x

        noise_shape = noise_shape if noise_shape is not None else array_ops.shape(x)
        random_tensor = keep_prob
        random_tensor += random_ops.random_uniform(noise_shape, seed=seed, dtype=x.dtype)
        binary_tensor = math_ops.floor(random_tensor)
        ret = x * binary_tensor + alpha * (1-binary_tensor)

        a = math_ops.sqrt(fixedPointVar / (keep_prob *((1-keep_prob) * math_ops.pow(alpha-fixedPointMean,2) + fixedPointVar)))

        b = fixedPointMean - a * (keep_prob * fixedPointMean + (1 - keep_prob) * alpha)
        ret = a * ret + b
        ret.set_shape(x.get_shape())
        return ret

    with ops.name_scope(name, "dropout", [x]) as name:
        return utils.smart_cond(training,
            lambda: dropout_selu_impl(x, rate, alpha, noise_shape, seed, name),
            lambda: array_ops.identity(x))

# https://github.com/bioinf-jku/SNNs/blob/master/selu.py
def selu(x):
    with ops.name_scope('elu') as scope:
        alpha = 1.6732632423543772848170429916717
        scale = 1.0507009873554804934193349852946
        return scale*tf.where(x>=0.0, x, alpha*tf.nn.elu(x))

def mlp_soph_fn(X, y, keep_prob_dropout = 0.5, embedding_size = 30, hidden_layers = [1000], self_normalizing = True):
    """Model function for MLP-Soph."""
    # convert sparse tensors to dense
    x_tensor = tf.placeholder(tf.float32, shape=(None, X.shape[1]), name = "x")
    y_tensor = tf.placeholder(tf.float32, shape=(None, y.shape[1]), name = "y")
    dropout_tensor = tf.placeholder(tf.float32, name = "dropout")
    
    params_fit = {dropout_tensor : 1 - keep_prob_dropout}
    params_predict = {dropout_tensor : 1}
    
    # apply a look-up as described by the fastText paper
    if embedding_size > 0:
        lookup_table = tf.Variable(tf.truncated_normal([X.shape[1], embedding_size], mean=0.0, stddev=0.1))
        embedding_layer = tf.matmul(x_tensor, lookup_table)
    else:
        embedding_layer = x_tensor
    
    # Connect the embedding layer to the hidden layers
    # (features) with relu activation and add dropout everywhere
    hidden_layer = embedding_layer
    for hidden_units in hidden_layers:
        if not self_normalizing:
            hidden_layer = tf.contrib.layers.relu(hidden_layer, hidden_units)
            hidden_layer = tf.nn.dropout(hidden_layer, dropout_tensor)
        else:
            hidden_layer = tf.contrib.layers.fully_connected(hidden_layer, hidden_units,
                                                      activation_fn=None,
                                                      weights_initializer=tf.contrib.layers.variance_scaling_initializer(factor=1.0, mode='FAN_IN'))
            hidden_layer = selu(hidden_layer)
            hidden_layer = dropout_selu(hidden_layer, dropout_tensor)
    
    return x_tensor, y_tensor, hidden_layer, params_fit, params_predict

def mlp_base(keep_prob_dropout):
    return lambda X, y : mlp_base_fn(X, y, keep_prob_dropout = keep_prob_dropout)

def mlp_soph(keep_prob_dropout, embedding_size, hidden_layers, self_normalizing):
    return lambda X, y : mlp_soph_fn(X, y, keep_prob_dropout = keep_prob_dropout, embedding_size = embedding_size, 
                                     hidden_layers = hidden_layers, self_normalizing = self_normalizing)
    
def cnn(keep_prob_dropout, embedding_size, hidden_layers):
    return lambda X, y : cnn_fn(X, y, keep_prob_dropout = keep_prob_dropout, embedding_size = embedding_size, 
                                     hidden_layers = hidden_layers)
    
def lstm(keep_prob_dropout, embedding_size, hidden_layers):
    return lambda X, y : lstm_fn(X, y, keep_prob_dropout = keep_prob_dropout, embedding_size = embedding_size, 
                                     hidden_layers = hidden_layers)


class BatchGenerator:
    
    def __init__(self, X, y, batch_size, shuffle, predict):
        self.X = X
        self.y = y
        self.number_of_batches = np.ceil(X.shape[0] / batch_size)
        self.counter = 0
        self.sample_index = np.arange(X.shape[0])
        self.batch_size = batch_size
        self.predict = predict
        self.shuffle = shuffle
        if shuffle:
            np.random.shuffle(self.sample_index)
            

    def _batch_generator(self):
        
        batch_index = self.sample_index[self.batch_size * self.counter:self.batch_size * (self.counter + 1)]
        
        X_batch = self.X[batch_index, :]
        if sps.issparse(X_batch):
            X_batch = X_batch.toarray()
            
        if not self.predict:
            y_batch = self.y[batch_index].toarray()
        self.counter += 1
        if self.counter == self.number_of_batches:
            if self.shuffle:
                np.random.shuffle(self.sample_index)
            self.counter = 0
        if not self.predict:
            return X_batch, y_batch
        else:
            return X_batch

class MultiLabelSKFlow(BaseEstimator):
    """
    This is a wrapper class for tf.contrib.learn.Estimators, so it adheres to the fit/predict naming conventions of sk-learn.
    It already handles mini-batching, whose behavior can be controlled by providing the respective parameters to the init function.
    
    The concrete TensorFlow model to execute can be specified in terms of the 'get_model' function.
    This function in turn has to return a 'model_fn' function and a 'params' dictionary.
    These arguments will passed to the tf.contrib.learn. Estimator class and have thus to conform the formats
    described in 'https://www.tensorflow.org/extend/estimators'.
    On top of that, 'model_fn' has to accept an additional, non-positional argument 'num_classes' which is used to 
    infer the output size. Furthermore, the function has to assume the 'features' and 'targets' parameters to be of the Tensor class.
    """
    
    def __init__(self, batch_size = 5, num_epochs = 10, get_model = mlp_base(0.5), threshold = 0.2, learning_rate = 0.1, tolerance = 5,
<<<<<<< HEAD
                 tf_model_path = ".tmp_best_models"):
=======
                       validation_metric = lambda y1, y2 : f1_score(y1, y2, average = "samples"), 
                       optimize_threshold = True,
                       threshold_window = np.linspace(-0.03, 0.03, num=7)):
>>>>>>> 5768e8b9
        """
    
        """
        
        self.get_model = get_model
        
        # enable early stopping on validation set
        self.validation_data_position = None
        
        # used by this class
        self.validation_metric = validation_metric
        self.optimize_threshold = optimize_threshold
        self.threshold_window = threshold_window
        self.tolerance = tolerance
        self.batch_size = batch_size
        self.num_epochs = num_epochs
        self.threshold = threshold
        if learning_rate is None:
            self.learning_rate = self.batch_size / 512 * 0.01
        else:
            self.learning_rate = learning_rate
        
        # path to save the tensorflow model to
        self.TF_MODEL_PATH = ".tmp_best_models"
        self._save_model_path = self._get_save_model_path()
        
    def _get_save_model_path(self):
        TMP_FOLDER = self.TF_MODEL_PATH
        if not os.path.exists(TMP_FOLDER):
            os.makedirs(TMP_FOLDER)
        return TMP_FOLDER + "/best-model-" + self.get_model.__name__ + str(datetime.now())
       
    def _calc_num_steps(self, X):
        return int(np.ceil(X.shape[0] / self.batch_size))

    def _compute_validation_score(self, session, X_val_batch, y_val_batch):

        feed_dict = {self.x_tensor: X_val_batch, self.y_tensor: y_val_batch}
        feed_dict.update(self.params_predict)

        if self.validation_metric == "val_loss":
            return session.run(self.loss, feed_dict = feed_dict)

        elif callable(self.validation_metric):
            predictions = session.run(self.predictions, feed_dict = feed_dict)
            y_pred = csr_matrix(predictions > self.threshold)
            if self.optimize_threshold:
                return self.validation_metric(y_val_batch, y_pred), predictions
            else:
                return self.validation_metric(y_val_batch, y_pred)

    def fit(self, X, y):
        self.y = y
        
        val_pos = self.validation_data_position
        
        if val_pos is not None:
            X_train, y_train, X_val, y_val = X[:val_pos, :], y[:val_pos,:], X[val_pos:, :], y[val_pos:, :]
         
            validation_batch_generator = BatchGenerator(X_val, y_val, self.batch_size, False, False)
            validation_predictions = self._calc_num_steps(X_val)
            steps_per_epoch = self._calc_num_steps(X_train)
        else:
            steps_per_epoch = self._calc_num_steps(X)
            X_train = X
            y_train = y
         
        # Remove previous weights, bias, inputs, etc..
        tf.reset_default_graph()
        
        # Inputs
        
        # get_model has to return a 
        self.x_tensor, self.y_tensor, self.last_layer, self.params_fit, self.params_predict = self.get_model(X, y)
        
        # Name logits Tensor, so that is can be loaded from disk after training
        #logits = tf.identity(logits, name='logits')
        logits = tf.contrib.layers.linear(self.last_layer,
                                                num_outputs=y.shape[1])
        
        # Loss and Optimizer
        losses = tf.nn.sigmoid_cross_entropy_with_logits(logits=logits, labels=self.y_tensor)
        loss = tf.reduce_sum(losses, axis = 1)
        self.loss = tf.reduce_mean(loss, axis = 0)
        optimizer = tf.train.AdamOptimizer(self.learning_rate).minimize(self.loss)
        
        # prediction
        self.predictions = tf.sigmoid(logits)
        
        session = tf.Session()
        # Initializing the variables
        session.run(tf.global_variables_initializer())
        
        batch_generator = BatchGenerator(X_train, y_train, self.batch_size, True, False)
        # Training cycle
        objective = 1 if self.validation_metric == "val_loss" else -1
        avg_validation_score = math.inf * objective
        best_validation_score = math.inf * objective
        epochs_of_no_improvement = 0
        for epoch in range(self.num_epochs):
            
            if val_pos is not None and epochs_of_no_improvement == self.tolerance:
                break
            
            # Loop over all batches
            for batch_i in range(steps_per_epoch):
                X_batch, y_batch = batch_generator._batch_generator()
                feed_dict = {self.x_tensor: X_batch, self.y_tensor: y_batch}
                feed_dict.update(self.params_fit)
                session.run(optimizer, feed_dict = feed_dict)

                # overwrite parameter values for prediction step
                feed_dict.update(self.params_predict)
                loss = session.run(self.loss, feed_dict = feed_dict) 

                # calculate validation loss at end of epoch if early stopping is on
                if batch_i + 1 == steps_per_epoch and val_pos is not None:
                    validation_scores = []
                    weights = []
                    
                    # save predictions so we can optimize threshold later
                    val_predictions = np.zeros((X_val.shape[0], self.y.shape[1]))
                    for i in range(validation_predictions):
                        X_val_batch, y_val_batch = validation_batch_generator._batch_generator()
                        weights.append(X_val_batch.shape[0])

                        if self.optimize_threshold:
                            batch_val_score, val_predictions[i * self.batch_size:(i+1) * self.batch_size, :] = self._compute_validation_score(session, X_val_batch, y_val_batch)
                        else:
                            batch_val_score = self._compute_validation_score(session, X_val_batch, y_val_batch)
                        validation_scores.append(batch_val_score)
                    avg_validation_score = np.average(np.array(validation_scores), weights = np.array(weights))

                    if self.optimize_threshold:
                        best_score = -1 * math.inf
                        best_threshold = self.threshold
                        for t_diff in self.threshold_window:
                            t = self.threshold + t_diff
                            score = self.validation_metric(y_val, csr_matrix(val_predictions > t))
                            if score > best_score:
                                best_threshold = t
                                best_score = score

                    is_better_score = avg_validation_score < best_validation_score if objective == 1 else avg_validation_score > best_validation_score
                    if is_better_score:
                        # save model
                        # Save model for prediction step
                        best_validation_score = avg_validation_score
                        saver = tf.train.Saver()
                        saver.save(session, self._save_model_path)
                        epochs_of_no_improvement = 0

                        # save the threshold at best model, too.
                        if self.optimize_threshold:
                            self.threshold = best_threshold
                    else:
                        epochs_of_no_improvement += 1
                        if epochs_of_no_improvement > self.tolerance:
                            print("No improvement in validation loss for", self.tolerance, "epochs. Stopping early.")
                            break

                # print progress
                print('Epoch {:>2}/{:>2}, Batch {:>2}/{:>2}, Loss: {:0.4f}, Validation-Score: {:0.4f}, Best Validation-Score: {:0.4f}, Threshold: {:0.2f}'.
                       format(epoch + 1, self.num_epochs, batch_i + 1, steps_per_epoch, loss, avg_validation_score, best_validation_score, self.threshold), end='\r')
                
        self.session = session
        print('')
    
        #def model_fn_with_num_classes(features, targets, mode, params):
        #   return self.model_fn(features, targets, mode, params, y.shape[1])
        
        #self._estimator = tf.contrib.learn.Estimator(model_fn=model_fn_with_num_classes, params=self.model_params)
        
        #=======================================================================
        # val_pos = self.validation_data_position
        # monitors = []
        # if val_pos is not None:
        #     #callbacks.append(EarlyStopping(monitor='val_loss', min_delta=0, patience=5, verbose=0, mode='auto'))
        #     #callbacks.append(ModelCheckpoint("weights.best.hdf5", monitor='val_loss', verbose=1, save_best_only=True, mode='min'))
        #     X_train, y_train, X_val, y_val = X[:val_pos, :], y[:val_pos,:], X[val_pos:, :], y[val_pos:,:]
        # 
        #     validation_batch_generator = BatchGenerator(X_val, y_val, X_val.shape[0], False, False)
        #     steps_per_epoch = int(np.ceil(X_train.shape[0] / self.batch_size))
        #     monitors.append(tf.contrib.learn.monitors.ValidationMonitor(input_fn = validation_batch_generator._batch_generator,
        #                                                                  every_n_steps=steps_per_epoch,
        #                                                                  early_stopping_metric="loss",
        #                                                                  early_stopping_rounds=5 * steps_per_epoch,
        #                                                                  eval_steps = int(np.ceil(X_val.shape[0] / self.batch_size))))
        # else:
        #     steps_per_epoch = int(np.ceil(X.shape[0] / self.batch_size))
        #     X_train = X
        #     y_train = y
        #     
        # batch_generator = BatchGenerator(X_train, y_train, self.batch_size, True, False)
        # 
        # self._estimator.fit(input_fn= batch_generator._batch_generator, steps=self.num_epochs * steps_per_epoch, monitors = monitors)
        #=======================================================================
        
        
    def predict(self, X):
        
        session = self.session
        #loaded_graph = tf.Graph()
        if self.validation_data_position:
            # Load model
            loader = tf.train.import_meta_graph(self._save_model_path + '.meta')
            loader.restore(self.session, self._save_model_path)

        # Get Tensors from loaded model
        #loaded_x = loaded_graph.get_tensor_by_name('x:0')
        #loaded_y = loaded_graph.get_tensor_by_name('y:0')
        #loaded_keep_prob = loaded_graph.get_tensor_by_name('keep_prob:0')
        #loaded_logits = loaded_graph.get_tensor_by_name('logits:0')
        #loaded_acc = loaded_graph.get_tensor_by_name('accuracy:0'
        
        prediction = np.zeros((X.shape[0], self.y.shape[1]))
        batch_generator = BatchGenerator(X, None, self.batch_size, False, True)
        prediction_steps = self._calc_num_steps(X)
        for i in range(prediction_steps):
            X_batch = batch_generator._batch_generator()
            feed_dict = {self.x_tensor: X_batch}
            feed_dict.update(self.params_predict)
            pred_batch = session.run(self.predictions, feed_dict = feed_dict)
            prediction[i * self.batch_size:(i+1) * self.batch_size, :] = pred_batch
        
        result = csr_matrix(prediction > self.threshold)
        
        # close the session, since no longer needed
        session.close()
        return result<|MERGE_RESOLUTION|>--- conflicted
+++ resolved
@@ -260,13 +260,10 @@
     """
     
     def __init__(self, batch_size = 5, num_epochs = 10, get_model = mlp_base(0.5), threshold = 0.2, learning_rate = 0.1, tolerance = 5,
-<<<<<<< HEAD
-                 tf_model_path = ".tmp_best_models"):
-=======
                        validation_metric = lambda y1, y2 : f1_score(y1, y2, average = "samples"), 
                        optimize_threshold = True,
-                       threshold_window = np.linspace(-0.03, 0.03, num=7)):
->>>>>>> 5768e8b9
+                       threshold_window = np.linspace(-0.03, 0.03, num=7),
+                       tf_model_path = ".tmp_best_models"):
         """
     
         """
@@ -290,7 +287,7 @@
             self.learning_rate = learning_rate
         
         # path to save the tensorflow model to
-        self.TF_MODEL_PATH = ".tmp_best_models"
+        self.TF_MODEL_PATH = tf_model_path
         self._save_model_path = self._get_save_model_path()
         
     def _get_save_model_path(self):
