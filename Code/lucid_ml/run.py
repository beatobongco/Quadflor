#!/usr/bin/env python3
# -*- coding: utf-8 -*-
import csv, json, random, sys, os, argparse, logging, datetime, traceback
from collections import defaultdict
from pprint import pprint
from timeit import default_timer

from classifying.neural_net import MLP, ThresholdingPredictor
from classifying.stack_lin_reg import LinRegStack

os.environ['OMP_NUM_THREADS'] = '1'  # For parallelization use n_jobs, this gives more control.
import numpy as np
from scipy.stats import entropy
import networkx as nx
import warnings

from utils.processify import processify

warnings.filterwarnings("ignore", category=UserWarning)

from sklearn import cross_validation
from sklearn.cross_validation import ShuffleSplit
# from sklearn.decomposition import TruncatedSVD
from sklearn.feature_extraction.text import CountVectorizer
from sklearn.feature_extraction.text import TfidfTransformer
from sklearn.linear_model import SGDClassifier, LogisticRegression
from sklearn.metrics import f1_score, recall_score, precision_score
from sklearn.multiclass import OneVsRestClassifier
from sklearn.naive_bayes import BernoulliNB, MultinomialNB
from sklearn.pipeline import FeatureUnion, make_pipeline, Pipeline
from sklearn.preprocessing import MultiLabelBinarizer
from sklearn.svm import LinearSVC

from classifying.br_kneighbor_classifier import BRKNeighborsClassifier
from classifying.kneighbour_l2r_classifier import KNeighborsL2RClassifier
from classifying.meancut_kneighbor_classifier import MeanCutKNeighborsClassifier
from classifying.nearest_neighbor import NearestNeighbor
from classifying.rocchioclassifier import RocchioClassifier
from classifying.stacked_classifier import ClassifierStack
from utils.Extractor import load_dataset
from utils.metrics import hierarchical_f_measure, f1_per_sample
from utils.nltk_normalization import NltkNormalizer, word_regexp
from utils.persister import Persister
from weighting.SpreadingActivation import SpreadingActivation, BinarySA, OneHopActivation
from weighting.synset_analysis import SynsetAnalyzer
from weighting.bm25transformer import BM25Transformer
from weighting.concept_analysis import ConceptAnalyzer
from weighting.graph_score_vectorizer import GraphVectorizer

logging.basicConfig(level=logging.INFO,
                    format='%(asctime)s %(levelname)s %(message)s')

def run(options):
    DATA_PATHS = json.load(options.key_file)
    VERBOSE = options.verbose
    persister = Persister(DATA_PATHS, options)
    if options.persist and persister.is_saved():
        X, Y, tr = persister.read()
        if VERBOSE: print("Y = " + str(Y.shape))
    else:
        # --- LOAD DATA ---
        X_raw, Y_raw, tr = load_dataset(DATA_PATHS, options.data_key, options.fulltext)
        if options.toy_size < 1:
            if VERBOSE: print("Just toying with %d%% of the data." % (options.toy_size * 100))
            zipped = list(zip(X_raw, Y_raw))
            random.shuffle(zipped)
            X_raw, Y_raw = zip(*zipped)
            toy_slice = int(options.toy_size * len(X_raw))
            X_raw, Y_raw = X_raw[:toy_slice], Y_raw[:toy_slice]

        if options.verbose: print("Binarizing labels...")
        mlb = MultiLabelBinarizer(sparse_output=True, classes=[i[1] for i in sorted(
            tr.index_nodename.items())] if options.hierarch_f1 else None)
        Y = mlb.fit_transform(Y_raw)
        if VERBOSE: print("Y = " + str(Y.shape))

        # --- EXTRACT FEATURES ---
        input_format = 'filename' if options.fulltext else 'content'
        concept_analyzer = SynsetAnalyzer().analyze if options.synsets \
            else ConceptAnalyzer(tr.thesaurus, input=input_format, persist=options.persist and options.concepts,
                persist_dir=options.persist_to, repersist=options.repersist,
                file_path=DATA_PATHS[options.data_key]['X']).analyze
        terms = CountVectorizer(input=input_format, stop_words='english', binary=options.binary,
                                token_pattern=word_regexp)
        concepts = CountVectorizer(input=input_format, analyzer=concept_analyzer, binary=options.binary,
                                   vocabulary=tr.nodename_index if not options.synsets else None)

        if options.hierarchical:
            hierarchy = tr.nx_graph
            if options.prune_tree:
                if VERBOSE: print("[Pruning] Asserting tree hierarchy...")
                old_edge_count = hierarchy.number_of_edges()
                hierarchy = nx.bfs_tree(hierarchy, tr.nx_root)
                pruned = old_edge_count - hierarchy.number_of_edges()
                if VERBOSE: print("[Pruning] Pruned %d of %d edges (%.2f) to assert a tree hierarchy" % (pruned, old_edge_count, pruned/old_edge_count))

            if options.hierarchical == "bell":
                activation = SpreadingActivation(hierarchy, decay=1, weighting="bell", root=tr.nx_root)
            elif options.hierarchical == "belllog":
                activation = SpreadingActivation(hierarchy, decay=1, weighting="belllog", root=tr.nx_root)
            elif options.hierarchical == "children":
                # weights are already initialized with 1/out_degree, so use basic SA with decay 1
                activation = SpreadingActivation(hierarchy, decay=1, weighting="children")
            elif options.hierarchical == "binary":
                activation = BinarySA(hierarchy)
            elif options.hierarchical == "onehop":
                activation = OneHopActivation(hierarchy, verbose=VERBOSE)
            else:
                #  basic
                activation = SpreadingActivation(tr.nx_graph, firing_threshold=1.0, decay=0.25, weighting=None)
            concepts = make_pipeline(concepts, activation)

        if options.graph_scoring_method:
            extractor = GraphVectorizer(method=options.graph_scoring_method, analyzer=concept_analyzer
            if options.concepts else NltkNormalizer().split_and_normalize)
        elif options.terms and (options.concepts or options.synsets):
            extractor = FeatureUnion([("terms", terms), ("concepts", concepts)])
        elif options.terms:
            extractor = terms
        else:
            extractor = concepts

        if VERBOSE: print("Extracting features...")
        if VERBOSE > 1: start_ef = default_timer()
        X = extractor.fit_transform(X_raw)
        if VERBOSE > 1: print(default_timer() - start_ef)
        if options.persist:
            persister.persist(X, Y, tr)

    if VERBOSE:
        print("X = " + repr(X))
        print("Vocabulary size: {}".format(X.shape[1]))
        print("Number of documents: {}".format(X.shape[0]))
        print("Mean distinct words per document: {}".format(X.count_nonzero() /
                                                    X.shape[0]))
        words = X.sum(axis=1)
        print("Mean word count per document: {} ({})".format(words.mean(), words.std()))
<<<<<<< HEAD
=======
        print("Mean entropy (base e): {}".format(entropy(X).mean()))
        print("Mean entropy (base {}): {}".format(X.shape[1], entropy(X, base=X.shape[1]).mean()))
>>>>>>> d85b63fa
    # _, _, values = sp.find(X)
    # print("Mean value: %.2f (+/- %.2f) " % (values.mean(), 2 * values.std()))


    # n_iter = np.ceil(10**6 / (X.shape[0] * 0.9))
    # print("Dynamic n_iter = %d" % n_iter)


    if options.interactive:
        print("Please wait...")
        clf = create_classifier(options, Y.shape[1])  # --- INTERACTIVE MODE ---
        clf.fit(X, Y)
        thesaurus = tr.thesaurus
        print("Ready.")
        try:
            for line in sys.stdin:
                x = extractor.transform([line])
                y = clf.predict(x)
                desc_ids = mlb.inverse_transform(y)[0]
                labels = [thesaurus[desc_id]['prefLabel'] for desc_id in desc_ids]
                print(*labels)
        except KeyboardInterrupt:
            exit(1)
        exit(0)

    if VERBOSE: print("Performing %d-fold cross-validation..." % (options.folds if options.cross_validation else 1))

    if options.plot:
        all_f1s = []

    # --- CROSS-VALIDATION ---
    scores = defaultdict(list)
    if options.cross_validation:
        kf = cross_validation.KFold(X.shape[0], n_folds=options.folds, shuffle=True)
    else:
        kf = ShuffleSplit(X.shape[0], test_size=options.test_size, n_iter=1)
    for train, test in kf:
        if VERBOSE: print("=" * 80)
        X_train, X_test, Y_train, Y_test = X[train], X[test], Y[train], Y[test]

        # mlp doesn't seem to like being stuck into a new process...
        if options.debug or options.clf_key in {'mlp', 'mlpthr'}:
            Y_pred, Y_train_pred = fit_predict(X_test, X_train, Y_train, options, tr)
        else:
            Y_pred, Y_train_pred = fit_predict_new_process(X_test, X_train, Y_train, options, tr)

        if options.training_error:
            scores['train_f1_samples'].append(f1_score(Y_train, Y_train_pred, average='samples'))

        scores['avg_n_labels_pred'].append(np.mean(Y_pred.getnnz(1)))
        scores['avg_n_labels_gold'].append(np.mean(Y_test.getnnz(1)))
        scores['f1_samples'].append(f1_score(Y_test, Y_pred, average='samples'))
        scores['p_samples'].append(precision_score(Y_test, Y_pred, average='samples'))
        scores['r_samples'].append(recall_score(Y_test, Y_pred, average='samples'))
        scores['f1_micro'].append(f1_score(Y_test, Y_pred, average='micro'))
        scores['p_micro'].append(precision_score(Y_test, Y_pred, average='micro'))
        scores['r_micro'].append(recall_score(Y_test, Y_pred, average='micro'))
        scores['f1_macro'].append(f1_score(Y_test, Y_pred, average='macro'))
        scores['p_macro'].append(precision_score(Y_test, Y_pred, average='macro'))
        scores['r_macro'].append(recall_score(Y_test, Y_pred, average='macro'))
        if options.plot:
            all_f1s.append(f1_per_sample(Y_test, Y_pred))

        if options.worst:
            f1s = f1_per_sample(Y_test, Y_pred)
            predicted_labels = [[tr.thesaurus[l]['prefLabel'] for l in y] for y in mlb.inverse_transform(Y_pred)]
            f1s_ids = sorted(zip(f1s, [X_raw[i] for i in test],
                                 [[tr.thesaurus[l]['prefLabel'] for l in Y_raw[i]] for i in test], predicted_labels))
            pprint(f1s_ids[:options.worst])

        if options.hierarch_f1:
            scores['hierarchical_f_score'].append(
                hierarchical_f_measure(tr, Y_test, Y_pred))

        if options.cross_validation and VERBOSE:
            print(' <> '.join(["%s : %0.3f" % (key, values[-1]) for key, values in sorted(scores.items())]))
            # if options.lsa:
            #     if VERBOSE: print("Variance explained by SVD:", svd.explained_variance_ratio_.sum())

    if VERBOSE: print("=" * 80)

    results = {key: (np.array(values).mean(), np.array(values).std()) for key, values in scores.items()}

    print(' <> '.join(["%s: %0.3f (+/- %0.3f)" % (key, mean, std) for key, (mean, std) in sorted(results.items())]))

    if options.output_file:
        write_to_csv(results, options)

    if options.plot:
        Y_f1 = np.hstack(all_f1s)
        Y_f1.sort()
        if VERBOSE:
            print("Y_f1.shape:", Y_f1.shape, file=sys.stderr)
            print("Saving f1 per document as txt numpy to", options.plot)
        np.savetxt(options.plot, Y_f1)

    return results


def fit_predict(X_test, X_train, Y_train, options, tr):
    clf = create_classifier(options, Y_train.shape[1])  # --- INTERACTIVE MODE ---
    if options.verbose: print("Fitting", X_train.shape[0], "samples...")
    clf.fit(X_train, Y_train)

    if options.training_error:
        if options.verbose: print("Predicting", X_train.shape[0], "training samples...")
        Y_pred_train = clf.predict(X_train)
    else:
        Y_pred_train = None

    if options.verbose: print("Predicting", X_test.shape[0], "samples...")
    Y_pred = clf.predict(X_test)
    return Y_pred, Y_pred_train

@processify
def fit_predict_new_process(X_test, X_train, Y_train, options, tr):
    return fit_predict(X_test, X_train, Y_train, options, tr)

def create_classifier(options, num_concepts):
    # Learning 2 Rank algorithm name to ranklib identifier mapping
    l2r_algorithm = {'listnet' : "7",
                     'adarank' : "3",
                     'ca' : "4",
                     'lambdamart' : "6"}

    # --- BUILD CLASSIFIER ---
    sgd = OneVsRestClassifier(SGDClassifier(loss='log', n_iter=options.max_iterations, verbose=max(0,options.verbose-1), penalty=options.penalty, alpha=options.alpha, average=True),
        n_jobs=options.jobs)
    logregress = OneVsRestClassifier(LogisticRegression(C=64, penalty='l2', dual=False, verbose=max(0,options.verbose-1)),
        n_jobs=options.jobs)
    l2r_classifier = KNeighborsL2RClassifier(n_neighbors=options.l2r_neighbors, max_iterations=options.max_iterations,
                                               count_concepts=True if options.concepts else False,
                                               number_of_concepts=num_concepts,
                                               count_terms=True if options.terms else False,
                                               algorithm='brute', metric='cosine',
                                               algorithm_id = l2r_algorithm[options.l2r],
                                               l2r_metric = options.l2r_metric + "@20",
                                               n_jobs = options.jobs,
                                               translation_probability = options.translation_prob)
    mlp = MLP(verbose=options.verbose)
    classifiers = {
        "nn": NearestNeighbor(use_lsh_forest=options.lshf),
        "brknna": BRKNeighborsClassifier(mode='a', n_neighbors=options.k, use_lsh_forest=options.lshf,
                                         algorithm='brute', metric='cosine', auto_optimize_k=options.grid_search),
        "brknnb": BRKNeighborsClassifier(mode='b', n_neighbors=options.k, use_lsh_forest=options.lshf,
                                         algorithm='brute', metric='cosine', auto_optimize_k=options.grid_search),
        "listnet": l2r_classifier,
        "l2rdt": ClassifierStack(base_classifier=l2r_classifier, n_jobs=options.jobs, n=options.k, dependencies=options.label_dependencies),
        "mcknn": MeanCutKNeighborsClassifier(n_neighbors=options.k, algorithm='brute', metric='cosine', soft=False),
        # alpha 10e-5
        "bbayes": OneVsRestClassifier(BernoulliNB(alpha=options.alpha), n_jobs=options.jobs),
        "mbayes": OneVsRestClassifier(MultinomialNB(alpha=options.alpha), n_jobs=options.jobs),
        "lsvc": OneVsRestClassifier(LinearSVC(C=4, loss='squared_hinge', penalty='l2', dual=False, tol=1e-4),
                                    n_jobs=options.jobs),
        "logregress": logregress,
        "sgd": sgd,
        "rocchio": RocchioClassifier(metric = 'cosine', k = options.k),
        "sgddt": ClassifierStack(base_classifier=sgd, n_jobs=options.jobs, n=options.k),
        "rocchiodt": ClassifierStack(base_classifier=RocchioClassifier(metric = 'cosine'), n_jobs=options.jobs, n=options.k),
        "logregressdt": ClassifierStack(base_classifier=logregress, n_jobs=options.jobs, n=options.k),
        "mlp": mlp,
        "nam": ThresholdingPredictor(MLP(verbose=options.verbose, final_activation='sigmoid'), alpha=options.alpha, stepsize=0.01, verbose=options.verbose),
        "mlpthr": LinRegStack(mlp, verbose=options.verbose),
        "mlpdt" : ClassifierStack(base_classifier=mlp, n_jobs=options.jobs, n=options.k)
    }
    # Transformation: either bm25 or tfidf included in pipeline so that IDF of test data is not considered in training
    norm = "l2" if options.norm else None
    if options.bm25:
        trf = BM25Transformer(sublinear_tf=True if options.lsa else False, use_idf=options.idf, norm=norm,
                              bm25_tf=True, use_bm25idf=True)
    else:
        trf = TfidfTransformer(sublinear_tf=True if options.lsa else False, use_idf=options.idf, norm=norm)

    # Pipeline with final estimator ##
    if options.graph_scoring_method or options.clf_key in ["bbayes", "mbayes"]:
        clf = classifiers[options.clf_key]

    # elif options.lsa:
    #     svd = TruncatedSVD(n_components=options.lsa)
    #     lsa = make_pipeline(svd, Normalizer(copy=False))
    #     clf = Pipeline([("trf", trf), ("lsa", lsa), ("clf", classifiers[options.clf_key])])
    else:
        clf = Pipeline([("trf", trf), ("clf", classifiers[options.clf_key])])

    return clf

def _generate_parsers():
    # meta parser to handle config files
    meta_parser = argparse.ArgumentParser(add_help=False)
    meta_parser.add_argument('-C', '--config-file', dest='config_file', type=argparse.FileType('r'), default=None, help= \
        "Specify a config file containing lines of execution arguments")
    meta_parser.add_argument('-d', '--dry', dest='dry', action='store_true', default=False, help= \
        "Do nothing but validate command line and config file parameters")

    ### Parser for the usual command line arguments
    parser = argparse.ArgumentParser(parents=[meta_parser])
    parser.add_argument('-j', type=int, dest='jobs', default=1, help=
    "Number of jobs (processes) to use when something can be parallelized. -1 means as many as possible.")
    parser.add_argument('-o', '--output', dest="output_file", type=str, default='', help= \
        "Specify the file name to save the result in. Default: [None]")
    parser.add_argument('-O',
                        '--plot',
                        type=str,
                        default=None,
                        help='Plot results to FNAME',
                        metavar='FNAME')
    parser.add_argument('-v', '--verbose', default=0, action="count", help=\
            "Specify verbosity level -v for 1, -vv for 2, ... [0]")
    parser.add_argument('--debug', action="store_true", dest="debug", default=False, help=
    "Enables debug mode. Makes fit_predict method debuggable by not starting a single fold in a new process.")

    metric_options = parser.add_argument_group()
    metric_options.add_argument('-r', action='store_true', dest='hierarch_f1', default=False, help=
    'Calculate hierarchical f-measure (Only usable')
    metric_options.add_argument('--worst', type=int, dest='worst', default=0, help=
    'Output given number of top badly performing samples by f1_measure.')

    # mutually exclusive group for executing
    execution_options = parser.add_mutually_exclusive_group(required=True)
    execution_options.add_argument('-x', action="store_true", dest="one_fold", default=False, help=
    "Run on one fold [False]")
    execution_options.add_argument('-X', action="store_true", dest="cross_validation", default=False, help=
    "Perform cross validation [False]")
    execution_options.add_argument('-i', '--interactive', action="store_true", dest="interactive", default=False, help= \
        "Use whole supplied data as training set and classify new inputs from STDIN")


    # be a little versatile
    detailed_options = parser.add_argument_group("Detailed Execution Options")
    detailed_options.add_argument('--test-size', type=float, dest='test_size', default=0.1, help=
    "Desired relative size for the test set [0.1]")
    detailed_options.add_argument('--folds', type=int, dest='folds', default=10, help=
    "Number of folds used for cross validation [10]")
    detailed_options.add_argument('--toy', type=float, dest='toy_size', default=1.0, help=
    "Eventually use a smaller block of the data set from the very beginning. [1.0]")
    detailed_options.add_argument('--training-error', action="store_true", dest="training_error", default=False, help=\
            "Compute training error")

    # options to specify the dataset
    data_options = parser.add_argument_group("Dataset Options")
    data_options.add_argument('-F', '--fulltext', action="store_true", dest="fulltext", default=False,
                              help="Fulltext instead of titles")
    data_options.add_argument('-k', '--key-file', dest="key_file", type=argparse.FileType('r'), default="file_paths.json", help=\
                                  "Specify the file to use as Key file for -K")
    data_options.add_argument('-K', '--datakey', type=str, dest="data_key", default='example-titles', help="Prestored key of data.")


    # group for feature_options
    feature_options = parser.add_argument_group("Feature Options")
    feature_options.add_argument('-c', '--concepts', action="store_true", dest="concepts", default=False, help= \
        "use concepts [False]")
    feature_options.add_argument('-t', '--terms', action="store_true", dest="terms", default=False, help= \
        "use terms [True]")
    feature_options.add_argument('-s', '--synsets', action="store_true", dest="synsets", default=False, help= \
        "use synsets [False]")
    feature_options.add_argument('-g', '--graphscoring', dest="graph_scoring_method", type=str, default="", \
                                 help="Use graphscoring method instead of concepts and/or terms", \
                                 choices=["degree", "betweenness", "pagerank", "hits", "closeness", "katz"])
    feature_options.add_argument('--prune', action="store_true", dest="prune_tree", default=False, help="Prune polyhierarchy to tree")
    feature_options.add_argument('-H', type=str, dest="hierarchical", default="", \
                                 help="Perform spreading activation.", \
                                 choices=['basic', 'bell', 'belllog', 'children', 'binary', 'onehop'])
    feature_options.add_argument('-B', '--bm25', dest="bm25", action="store_true", default=False, help=
    "Use BM25 instead of TFIDF for final feature transformation")
    feature_options.add_argument('-b', '--binary', action="store_true", dest="binary", default=False, help=
    "do not count the words but only store their prevalence in a document")
    feature_options.add_argument('--no-idf', action="store_false", dest="idf", default=True, help=
    "Do not use IDF")
    feature_options.add_argument('--no-norm', action="store_false", dest="norm",
                                 default=True, help="Do not normalize values")

    # group for classifiers
    classifier_options = parser.add_argument_group("Classifier Options")
    classifier_options.add_argument('-f', '--classifier', dest="clf_key", default="nn", help=
    "Specify the final classifier.", choices=["nn", "brknna", "brknnb", "bbayes", "mbayes", "lsvc",
                                              "sgd", "sgddt", "rocchio", "rocchiodt", "logregress", "logregressdt",
                                              "mlp", "listnet", "lrdt2", 'mlpthr', 'mlpdt', 'nam'])
    classifier_options.add_argument('-a', '--alpha', dest="alpha", type=float, default=1e-7, help= \
        "Specify alpha parameter for stochastic gradient descent")
    classifier_options.add_argument('-n', dest="k", type=int, default=1, help=
    "Specify k for knn-based classifiers. Also used as the count of meta-classifiers considered for each sample in multi value stacking approaches [1]")
    classifier_options.add_argument('-l', '--lshf', action="store_true", dest="lshf", default=False, help=
    "Approximate nearest neighbors using locality sensitive hashing forests")
    classifier_options.add_argument('-L', '--LSA', type=int, dest="lsa", default=None, help=
    "Use Latent Semantic Analysis / Truncated Singular Value Decomposition\
            with n_components output dimensions", metavar="n_components")
    classifier_options.add_argument('-G', '--grid-search', action="store_true", dest="grid_search", default=False, help=
    "Performs Grid search to find optimal K")
    classifier_options.add_argument('-e', type=int, dest="max_iterations", default=5, help=
    "Determine the number of epochs for the training of several classifiers [5]")
    classifier_options.add_argument('-P', type=str, dest="penalty", default=None, choices=['l1','l2','elasticnet'], help=\
                                        "Penalty term for SGD and other regularized linear models")
    classifier_options.add_argument('--l2r-alg', type=str, dest="l2r", default="listnet", choices=['listnet','adarank','ca', 'lambdamart'], help=\
                                        "L2R algorithm to use when classifier is 'listnet'")
    classifier_options.add_argument('--l2r-metric', type=str, dest="l2r_metric", default="ERR@k", choices=['MAP', 'NDCG', 'DCG', 'P', 'RR', 'ERR'], help=\
                                        "L2R metric to optimize for when using listnet classifier'")
    classifier_options.add_argument('--l2r-translation-prob', action="store_true", dest="translation_prob", default=False, help=
    "Whether to include the translation probability from concepts into titles. If set to true, number of jobs must be 1.")
    classifier_options.add_argument('--label_dependencies', action="store_true", dest="label_dependencies", default=False, help=
    "Whether the ClassifierStack should make use of all label information and thus take into account possible interdependencies.")
    classifier_options.add_argument('--l2r-neighbors', dest="l2r_neighbors", type=int, default=45, help=
    "Specify n_neighbors argument for KneighborsL2RClassifier.")

    # persistence_options
    persistence_options = parser.add_argument_group("Feature Persistence Options")
    persistence_options.add_argument('-p', dest="persist", action="store_true", default=False, help=
    "Use persisted count vectors or persist if has changed.")
    persistence_options.add_argument('--repersist', dest="repersist", action="store_true", default=False, help=
    "Persisted features will be recalculated and overwritten.")
    persistence_options.add_argument('--persist_to', dest="persist_to", default=os.curdir + os.sep + 'persistence', help=
                                     "Path to persist files.")

    return meta_parser, parser


def write_to_csv(score, opt):
    f = open(opt.output_file, 'a')
    if os.stat(opt.output_file).st_size == 0:
        for i, (key, _) in enumerate(opt.__dict__.items()):
            f.write(key + ";")
        for i, (key, _) in enumerate(score.items()):
            if i < len(score.items()) - 1:
                f.write(key + ";")
            else:
                f.write(key)
        f.write('\n')
        f.flush()
    f.close()

    f = open(opt.output_file, 'r')
    reader = csv.reader(f, delimiter=";")
    column_names = next(reader)
    f.close();

    f = open(opt.output_file, 'a')
    for i, key in enumerate(column_names):
        if i < len(column_names) - 1:
            if key in opt.__dict__:
                f.write(str(opt.__dict__[key]) + ";")
            else:
                f.write(str(score[key]) + ";")
        else:
            if key in opt.__dict__:
                f.write(str(opt.__dict__[key]))
            else:
                f.write(str(score[key]))
    f.write('\n')
    f.flush()
    f.close()

if __name__ == '__main__':
    meta_parser, parser = _generate_parsers()
    meta_args, remaining = meta_parser.parse_known_args()

    start_time = default_timer()

    if meta_args.config_file:
        lines = meta_args.config_file.readlines()
        n_executions = len(lines)
        for i, line in enumerate(lines):
            if line.startswith('#'): continue
            params = line.strip().split()
            args = parser.parse_args(remaining + params)
            if args.verbose: print("Line args:", args)
            if meta_args.dry: continue
            try:
                run(args)
            except Exception as e:
                print("Error while executing configuration of line %d:" % (i + 1), file=sys.stderr)
                exceptionType, exceptionValue, exceptionTraceback = sys.exc_info()
                traceback.print_exception(exceptionType, exceptionValue, exceptionTraceback, file=sys.stderr)

            progress = int(100 * (i + 1) / n_executions)
            sys.stdout.write("\r[%d%%] " % progress)
            sys.stdout.flush()

    else:
        args = parser.parse_args(remaining)
        if args.verbose: print("Args:", args)
        if not meta_args.dry: run(args)

    print('Duration: ' + str(datetime.timedelta(seconds=default_timer() - start_time)))<|MERGE_RESOLUTION|>--- conflicted
+++ resolved
@@ -135,11 +135,8 @@
                                                     X.shape[0]))
         words = X.sum(axis=1)
         print("Mean word count per document: {} ({})".format(words.mean(), words.std()))
-<<<<<<< HEAD
-=======
         print("Mean entropy (base e): {}".format(entropy(X).mean()))
         print("Mean entropy (base {}): {}".format(X.shape[1], entropy(X, base=X.shape[1]).mean()))
->>>>>>> d85b63fa
     # _, _, values = sp.find(X)
     # print("Mean value: %.2f (+/- %.2f) " % (values.mean(), 2 * values.std()))
 
