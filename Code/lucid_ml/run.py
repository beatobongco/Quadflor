--- conflicted
+++ resolved
@@ -393,40 +393,28 @@
         "mlpbase" : MultiLabelSKFlow(batch_size = options.batch_size,
                                      num_epochs=options.max_iterations,
                                      learning_rate = options.learning_rate,
-<<<<<<< HEAD
                                      tf_model_path = options.tf_model_path,
-=======
                                      optimize_threshold = options.optimize_threshold,
->>>>>>> 5768e8b9
                                      get_model = mlp_base(options.dropout)),
         "mlpsoph" : MultiLabelSKFlow(batch_size = options.batch_size,
                                      num_epochs=options.max_iterations,
                                      learning_rate = options.learning_rate,
-<<<<<<< HEAD
                                      tf_model_path = options.tf_model_path,
-=======
                                      optimize_threshold = options.optimize_threshold,
->>>>>>> 5768e8b9
                                      get_model = mlp_soph(options.dropout, options.embedding_size, 
                                                           hidden_layers = options.hidden_layers, self_normalizing = options.snn)),
         "cnn": MultiLabelSKFlow(batch_size = options.batch_size,
                                      num_epochs=options.max_iterations,
                                      learning_rate = options.learning_rate,
-<<<<<<< HEAD
                                      tf_model_path = options.tf_model_path,
-=======
                                      optimize_threshold = options.optimize_threshold,
->>>>>>> 5768e8b9
                                      get_model = cnn(options.dropout, options.embedding_size, 
                                                           hidden_layers = options.hidden_layers)),
         "lstm": MultiLabelSKFlow(batch_size = options.batch_size,
                                      num_epochs=options.max_iterations,
                                      learning_rate = options.learning_rate,
-<<<<<<< HEAD
                                      tf_model_path = options.tf_model_path,
-=======
                                      optimize_threshold = options.optimize_threshold,
->>>>>>> 5768e8b9
                                      get_model = lstm(options.dropout, options.embedding_size, 
                                                           hidden_layers = options.hidden_layers)),
         "nam": ThresholdingPredictor(MLP(verbose=options.verbose, final_activation='sigmoid', batch_size = options.batch_size, 
