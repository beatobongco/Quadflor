--- conflicted
+++ resolved
@@ -62,14 +62,10 @@
 
 An example call with tf-idf features and stochastic gradient descent classifier:
 
-<<<<<<< HEAD
-    ./run.py -tf sgd -k Code/lucid_ml/file_paths.json -Kexample-titles --interactive
-=======
 ```sh
 cd Code/lucid_ml
-./run.py -tf sgd -k Code/lucid_ml/file_paths.json -K example-titles -i
+python3 run.py -tf sgd -k Code/lucid_ml/file_paths.json -K example-titles --interactive
 ```
->>>>>>> e8129788
 
 where `file_paths.json` should contain the key given by `-K` specifying the
 paths to data (`X`), the gold standard (`y`), and the thesaurus (`thes`).